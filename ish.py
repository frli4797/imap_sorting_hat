--- conflicted
+++ resolved
@@ -18,10 +18,7 @@
 import shelve
 import signal
 import sys
-<<<<<<< HEAD
 from datetime import datetime, timedelta
-=======
->>>>>>> e420cb45
 from enum import Enum
 from hashlib import sha256
 from itertools import batched
